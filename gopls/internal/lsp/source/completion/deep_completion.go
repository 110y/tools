// Copyright 2019 The Go Authors. All rights reserved.
// Use of this source code is governed by a BSD-style
// license that can be found in the LICENSE file.

package completion

import (
	"context"
	"go/types"
	"strings"
	"time"
)

// MaxDeepCompletions limits deep completion results because in most cases
// there are too many to be useful.
const MaxDeepCompletions = 3

// deepCompletionState stores our state as we search for deep completions.
// "deep completion" refers to searching into objects' fields and methods to
// find more completion candidates.
type deepCompletionState struct {
	// enabled indicates whether deep completion is permitted.
	enabled bool

	// queueClosed is used to disable adding new sub-fields to search queue
	// once we're running out of our time budget.
	queueClosed bool

	// thisQueue holds the current breadth first search queue.
	thisQueue []candidate

	// nextQueue holds the next breadth first search iteration's queue.
	nextQueue []candidate

	// highScores tracks the highest deep candidate scores we have found
	// so far. This is used to avoid work for low scoring deep candidates.
	highScores [MaxDeepCompletions]float64

	// candidateCount is the count of unique deep candidates encountered
	// so far.
	candidateCount int
}

// enqueue adds a candidate to the search queue.
func (s *deepCompletionState) enqueue(cand candidate) {
	s.nextQueue = append(s.nextQueue, cand)
}

// dequeue removes and returns the leftmost element from the search queue.
func (s *deepCompletionState) dequeue() *candidate {
	var cand *candidate
	cand, s.thisQueue = &s.thisQueue[len(s.thisQueue)-1], s.thisQueue[:len(s.thisQueue)-1]
	return cand
}

// scorePenalty computes a deep candidate score penalty. A candidate is
// penalized based on depth to favor shallower candidates. We also give a
// slight bonus to unexported objects and a slight additional penalty to
// function objects.
func (s *deepCompletionState) scorePenalty(cand *candidate) float64 {
	var deepPenalty float64
	for _, dc := range cand.path {
		deepPenalty++

		if !dc.Exported() {
			deepPenalty -= 0.1
		}

		if _, isSig := dc.Type().Underlying().(*types.Signature); isSig {
			deepPenalty += 0.1
		}
	}

	// Normalize penalty to a max depth of 10.
	return deepPenalty / 10
}

// isHighScore returns whether score is among the top MaxDeepCompletions deep
// candidate scores encountered so far. If so, it adds score to highScores,
// possibly displacing an existing high score.
func (s *deepCompletionState) isHighScore(score float64) bool {
	// Invariant: s.highScores is sorted with highest score first. Unclaimed
	// positions are trailing zeros.

	// If we beat an existing score then take its spot.
	for i, deepScore := range s.highScores {
		if score <= deepScore {
			continue
		}

		if deepScore != 0 && i != len(s.highScores)-1 {
			// If this wasn't an empty slot then we need to scooch everyone
			// down one spot.
			copy(s.highScores[i+1:], s.highScores[i:])
		}
		s.highScores[i] = score
		return true
	}

	return false
}

// newPath returns path from search root for an object following a given
// candidate.
func (s *deepCompletionState) newPath(cand candidate, obj types.Object) []types.Object {
	path := make([]types.Object, len(cand.path)+1)
	copy(path, cand.path)
	path[len(path)-1] = obj

	return path
}

// deepSearch searches a candidate and its subordinate objects for completion
// items if deep completion is enabled and adds the valid candidates to
// completion items.
func (c *completer) deepSearch(ctx context.Context, minDepth int, deadline *time.Time) {
	defer func() {
		// We can return early before completing the search, so be sure to
		// clear out our queues to not impact any further invocations.
		c.deepState.thisQueue = c.deepState.thisQueue[:0]
		c.deepState.nextQueue = c.deepState.nextQueue[:0]
	}()

	depth := 0 // current depth being processed
	// Stop reports whether we should stop the search immediately.
	stop := func() bool {
		// Context cancellation indicates that the actual completion operation was
		// cancelled, so ignore minDepth and deadline.
		select {
		case <-ctx.Done():
			return true
		default:
		}
		// Otherwise, only stop if we've searched at least minDepth and reached the deadline.
		return depth > minDepth && deadline != nil && time.Now().After(*deadline)
	}

	for len(c.deepState.nextQueue) > 0 {
		depth++
		if stop() {
			return
		}
		c.deepState.thisQueue, c.deepState.nextQueue = c.deepState.nextQueue, c.deepState.thisQueue[:0]

	outer:
		for _, cand := range c.deepState.thisQueue {
			obj := cand.obj

			if obj == nil {
				continue
			}

			// At the top level, dedupe by object.
			if len(cand.path) == 0 {
				if c.seen[obj] {
					continue
				}
				c.seen[obj] = true
			}

			// If obj is not accessible because it lives in another package and is
			// not exported, don't treat it as a completion candidate unless it's
			// a package completion candidate.
			if !c.completionContext.packageCompletion &&
				obj.Pkg() != nil && obj.Pkg() != c.pkg.GetTypes() && !obj.Exported() {
				continue
			}

			// If we want a type name, don't offer non-type name candidates.
			// However, do offer package names since they can contain type names,
			// and do offer any candidate without a type since we aren't sure if it
			// is a type name or not (i.e. unimported candidate).
			if c.wantTypeName() && obj.Type() != nil && !isTypeName(obj) && !isPkgName(obj) {
				continue
			}

			// When searching deep, make sure we don't have a cycle in our chain.
			// We don't dedupe by object because we want to allow both "foo.Baz"
			// and "bar.Baz" even though "Baz" is represented the same types.Object
			// in both.
			for _, seenObj := range cand.path {
				if seenObj == obj {
					continue outer
				}
			}

			c.addCandidate(ctx, &cand)

			c.deepState.candidateCount++
<<<<<<< HEAD
			if c.opts.budget > 0 && c.deepState.candidateCount%10000 == 0 {
				spent := float64(time.Since(start)) / float64(c.opts.budget)
				select {
				case <-ctx.Done():
=======
			if c.opts.budget > 0 && c.deepState.candidateCount%100 == 0 {
				if stop() {
>>>>>>> fb7463ac
					return
				}
				spent := float64(time.Since(c.startTime)) / float64(c.opts.budget)
				// If we are almost out of budgeted time, no further elements
				// should be added to the queue. This ensures remaining time is
				// used for processing current queue.
				if !c.deepState.queueClosed && spent >= 0.85 {
					c.deepState.queueClosed = true
				}
			}

			// if deep search is disabled, don't add any more candidates.
			if !c.deepState.enabled || c.deepState.queueClosed {
				continue
			}

			// Searching members for a type name doesn't make sense.
			if isTypeName(obj) {
				continue
			}
			if obj.Type() == nil {
				continue
			}

			// Don't search embedded fields because they were already included in their
			// parent's fields.
			if v, ok := obj.(*types.Var); ok && v.Embedded() {
				continue
			}

			if sig, ok := obj.Type().Underlying().(*types.Signature); ok {
				// If obj is a function that takes no arguments and returns one
				// value, keep searching across the function call.
				if sig.Params().Len() == 0 && sig.Results().Len() == 1 {
					path := c.deepState.newPath(cand, obj)
					// The result of a function call is not addressable.
					c.methodsAndFields(sig.Results().At(0).Type(), false, cand.imp, func(newCand candidate) {
						newCand.pathInvokeMask = cand.pathInvokeMask | (1 << uint64(len(cand.path)))
						newCand.path = path
						c.deepState.enqueue(newCand)
					})
				}
			}

			path := c.deepState.newPath(cand, obj)
			switch obj := obj.(type) {
			case *types.PkgName:
				c.packageMembers(obj.Imported(), stdScore, cand.imp, func(newCand candidate) {
					newCand.pathInvokeMask = cand.pathInvokeMask
					newCand.path = path
					c.deepState.enqueue(newCand)
				})
			default:
				c.methodsAndFields(obj.Type(), cand.addressable, cand.imp, func(newCand candidate) {
					newCand.pathInvokeMask = cand.pathInvokeMask
					newCand.path = path
					c.deepState.enqueue(newCand)
				})
			}
		}
	}
}

// addCandidate adds a completion candidate to suggestions, without searching
// its members for more candidates.
func (c *completer) addCandidate(ctx context.Context, cand *candidate) {
	obj := cand.obj
	if c.matchingCandidate(cand) {
		cand.score *= highScore

		if p := c.penalty(cand); p > 0 {
			cand.score *= (1 - p)
		}
	} else if isTypeName(obj) {
		// If obj is a *types.TypeName that didn't otherwise match, check
		// if a literal object of this type makes a good candidate.

		// We only care about named types (i.e. don't want builtin types).
		if _, isNamed := obj.Type().(*types.Named); isNamed {
			c.literal(ctx, obj.Type(), cand.imp)
		}
	}

	// Lower score of method calls so we prefer fields and vars over calls.
	if cand.hasMod(invoke) {
		if sig, ok := obj.Type().Underlying().(*types.Signature); ok && sig.Recv() != nil {
			cand.score *= 0.9
		}
	}

	// Prefer private objects over public ones.
	if !obj.Exported() && obj.Parent() != types.Universe {
		cand.score *= 1.1
	}

	// Slight penalty for index modifier (e.g. changing "foo" to
	// "foo[]") to curb false positives.
	if cand.hasMod(index) {
		cand.score *= 0.9
	}

	// Favor shallow matches by lowering score according to depth.
	cand.score -= cand.score * c.deepState.scorePenalty(cand)

	if cand.score < 0 {
		cand.score = 0
	}

	cand.name = deepCandName(cand)
	if item, err := c.item(ctx, *cand); err == nil {
		c.items = append(c.items, item)
	}
}

// deepCandName produces the full candidate name including any
// ancestor objects. For example, "foo.bar().baz" for candidate "baz".
func deepCandName(cand *candidate) string {
	totalLen := len(cand.obj.Name())
	for i, obj := range cand.path {
		totalLen += len(obj.Name()) + 1
		if cand.pathInvokeMask&(1<<uint16(i)) > 0 {
			totalLen += 2
		}
	}

	var buf strings.Builder
	buf.Grow(totalLen)

	for i, obj := range cand.path {
		buf.WriteString(obj.Name())
		if cand.pathInvokeMask&(1<<uint16(i)) > 0 {
			buf.WriteByte('(')
			buf.WriteByte(')')
		}
		buf.WriteByte('.')
	}

	buf.WriteString(cand.obj.Name())

	return buf.String()
}

// penalty reports a score penalty for cand in the range (0, 1).
// For example, a candidate is penalized if it has already been used
// in another switch case statement.
func (c *completer) penalty(cand *candidate) float64 {
	for _, p := range c.inference.penalized {
		if c.objChainMatches(cand, p.objChain) {
			return p.penalty
		}
	}

	return 0
}

// objChainMatches reports whether cand combined with the surrounding
// object prefix matches chain.
func (c *completer) objChainMatches(cand *candidate, chain []types.Object) bool {
	// For example, when completing:
	//
	//   foo.ba<>
	//
	// If we are considering the deep candidate "bar.baz", cand is baz,
	// objChain is [foo] and deepChain is [bar]. We would match the
	// chain [foo, bar, baz].
	if len(chain) != len(c.inference.objChain)+len(cand.path)+1 {
		return false
	}

	if chain[len(chain)-1] != cand.obj {
		return false
	}

	for i, o := range c.inference.objChain {
		if chain[i] != o {
			return false
		}
	}

	for i, o := range cand.path {
		if chain[i+len(c.inference.objChain)] != o {
			return false
		}
	}

	return true
}<|MERGE_RESOLUTION|>--- conflicted
+++ resolved
@@ -187,15 +187,8 @@
 			c.addCandidate(ctx, &cand)
 
 			c.deepState.candidateCount++
-<<<<<<< HEAD
-			if c.opts.budget > 0 && c.deepState.candidateCount%10000 == 0 {
-				spent := float64(time.Since(start)) / float64(c.opts.budget)
-				select {
-				case <-ctx.Done():
-=======
 			if c.opts.budget > 0 && c.deepState.candidateCount%100 == 0 {
 				if stop() {
->>>>>>> fb7463ac
 					return
 				}
 				spent := float64(time.Since(c.startTime)) / float64(c.opts.budget)
